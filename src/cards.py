# -*- coding: utf-8 -*-

import urwid
from picmagic import read as picRead
from tools import validate_uri
from widgets import *
from testers import *

class Cards(object):

  def __init__(self, app):
    self.app = app

  def welcome(self):
    pic = picRead('../rsc/welcome.bmp', align='right')
    text = urwid.Text((
        'text',
        '%s is a CLI tool for auditing MongoDB servers, detecting poor security settings and performing automated penetration testing.'
        % self.app.name))
    button = urwid.AttrMap(
        TextButton(
            'Start', on_press=self.choose_test), 'button')
    card = Card(text, header=pic, footer=button)
    self.app.render(card)

  def choose_test(self, button=None):
    txt = urwid.Text(
        '%s provides two distinct types of test suites covering  security in different depth. Please choose which tests you want to run:'
        % self.app.name)

    basic = ImageButton(
        picRead('../rsc/%s' % 'bars_min.bmp'),
        [('text bold', 'Basic'),
         ('text', 'Analize server perimeter security. (Does not require valid credentials)')])
    exhaustive = ImageButton(
        picRead('../rsc/%s' % 'bars_max.bmp'),
        [('text bold', 'Exhaustive'),
         ('text', 'Connect to MongoDB server and analize security from inside. (Requires valid credentials)')])
    content = urwid.Pile([txt, div, basic, exhaustive])
    urwid.connect_signal(basic, 'click', self.basic_test)
    urwid.connect_signal(exhaustive, 'click', self.exhaustive_test)
    card = Card(content)
    self.app.render(card)

  def basic_test(self, _):
    intro = urwid.Text('Please provide the url for the')
    fields = ['URI']
    validate = lambda form, uri: validate_uri(uri, form, "Invalid URI", self.run_basic)
    form = FormCard(intro, fields, 'Run Test', validate, back=self.choose_test)

    self.app.render(form)

  def exhaustive_test(self, _):
    content = urwid.Pile([
      urwid.Text(('text bold', 'Exhaustive Test')),
      div,
      urwid.Text(('text', 'Please enter your MongoDB URI')),
      urwid.Text(('text italic', '(mongodb://user:password@domain.tld:port/database)'))
    ])
<<<<<<< HEAD
    self.app.render(FormCard(content,["MongoDB URI"], "Run exhaustive test", self.test2, back=self.choose_test))
=======
>>>>>>> 736ff85b

    validate = lambda form, mongodb_uri: validate_uri(mongodb_uri, form, "Invalid Mongo URI", self.run_exhaustive)
    self.app.render(FormCard(content,["MongoDB URI"], "Run exhaustive test", validate, back=self.exhaustive_test))

  def run_basic(self, uri):
    card = Card(urwid.Text("working \n" + str(uri)))
    self.app.render(card)

  def run_exhaustive(self, uri):
    card = Card(urwid.Text("working \n" + str(uri)))
    self.app.render(card)<|MERGE_RESOLUTION|>--- conflicted
+++ resolved
@@ -57,13 +57,9 @@
       urwid.Text(('text', 'Please enter your MongoDB URI')),
       urwid.Text(('text italic', '(mongodb://user:password@domain.tld:port/database)'))
     ])
-<<<<<<< HEAD
-    self.app.render(FormCard(content,["MongoDB URI"], "Run exhaustive test", self.test2, back=self.choose_test))
-=======
->>>>>>> 736ff85b
 
     validate = lambda form, mongodb_uri: validate_uri(mongodb_uri, form, "Invalid Mongo URI", self.run_exhaustive)
-    self.app.render(FormCard(content,["MongoDB URI"], "Run exhaustive test", validate, back=self.exhaustive_test))
+    self.app.render(FormCard(content,["MongoDB URI"], "Run exhaustive test", validate, back=self.choose_test))
 
   def run_basic(self, uri):
     card = Card(urwid.Text("working \n" + str(uri)))
