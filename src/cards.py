# -*- coding: utf-8 -*-

import urwid
from picmagic import read as picRead
from widgets import *


class Cards(object):

  def __init__(self, app):
    self.app = app

  def welcome(self):
    pic = picRead('../rsc/welcome.bmp', align='right')
    text = urwid.Text((
        'text',
        '%s is a CLI tool for auditing MongoDB servers, detecting poor security settings and performing automated penetration testing.'
        % self.app.name))
    button = urwid.AttrMap(
        TextButton(
            'Start', on_press=self.choose_test), 'button')
    card = Card(text, header=pic, footer=button)
    self.app.render(card)

  def choose_test(self, button=None):
    txt = urwid.Text(
        '%s provides two distinct types of test suites covering  security in different depth. Please choose which tests you want to run:'
        % self.app.name)

    basic = ImageButton(
        picRead('../rsc/%s' % 'bars_min.bmp'),
        [('textbold', 'Basic'),
         ('text', 'Analize server perimeter security. (Does not require valid credentials)')])
    exhaustive = ImageButton(
        picRead('../rsc/%s' % 'bars_max.bmp'),
        [('textbold', 'Exhaustive'),
         ('text', 'Connect to MongoDB server and analize security from inside. (Requires valid credentials)')])
    content = urwid.Pile([txt, div, basic, exhaustive])
    urwid.connect_signal(basic, 'click', self.basic_test)
    urwid.connect_signal(exhaustive, 'click', self.exhaustive_test)
    card = Card(content)
    self.app.render(card)

  def basic_test(self, _):
<<<<<<< HEAD
    intro = urwid.Text('This is a cool test')
    fields = ['Field a', 'Field b']

    self.app.render(FormCard(intro, fields, 'Next', self.test, back=self.choose_test))
=======
    content = urwid.Pile([
      urwid.Text(('textbold', 'Basic Test')),
      urwid.Text(('text', 'Please provide the url for the '))
    ])
    self.app.render(FormCard(content,["Url"], "Run Test", self.test1))
>>>>>>> 74f796b0

  def exhaustive_test(self, _):
    content = urwid.Pile([
      urwid.Text(('textbold', 'Exhaustive Test')),
      urwid.Text(('text', 'For an exhaustive test a valid connection string is required '))
    ])
    self.app.render(FormCard(content,["Connection string"], "Run Test", self.test2))

  def test1(self, url):
    card = Card(urwid.Text(url))
    self.app.render(card)

  def test2(self, connection_string):
    card = Card(urwid.Text(connection_string))
    self.app.render(card)<|MERGE_RESOLUTION|>--- conflicted
+++ resolved
@@ -42,18 +42,9 @@
     self.app.render(card)
 
   def basic_test(self, _):
-<<<<<<< HEAD
-    intro = urwid.Text('This is a cool test')
-    fields = ['Field a', 'Field b']
-
-    self.app.render(FormCard(intro, fields, 'Next', self.test, back=self.choose_test))
-=======
-    content = urwid.Pile([
-      urwid.Text(('textbold', 'Basic Test')),
-      urwid.Text(('text', 'Please provide the url for the '))
-    ])
-    self.app.render(FormCard(content,["Url"], "Run Test", self.test1))
->>>>>>> 74f796b0
+    intro = urwid.Text('Please provide the url for the')
+    fields = ['URL']
+    self.app.render(FormCard(intro, fields, 'Run Test', self.test1, back=self.choose_test))
 
   def exhaustive_test(self, _):
     content = urwid.Pile([
