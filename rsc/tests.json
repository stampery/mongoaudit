{
<<<<<<< HEAD
  "basic": [
    {
      "test_name": "1",
      "title": "MongoDB listens on a port different to default one",
      "caption": "Using the default MongoDB port makes it too easy for potential attackers to locate and target your server.",
      "severity": 2,
      "message": [
        "Your server is listening on default port 27017. Please read this guide on how to change the listening port.",
        "Your server is listening in a non-obvious port. Well done."
      ]
    },
    {
      "test_name": "2",
      "title": "Server only allows connecting from intended hosts / networks",
      "caption": "Best practice is to only listen to incoming connections whose originating IP belongs to the applications or systems that are intended to use the database. This protects your server from denial-of-service attacks and some other vulnerabilities that may be present on other services running on the same device.",
      "severity": 1,
      "message": [
        "Your server allows connections from unauthorized hosts. Read this guide on how to block unauthorized hosts.",
        "Your server does not allow connection from unauthorized hosts. Well done."
      ],
      "breaks": true
    },
    {
      "test_name": "3",
      "title": "MongoDB HTTP status interface is not accessible on port 28017",
      "caption": "HTTP status interface should be disabled in production environments to prevent potential data exposure and vulnerability to attackers.",
      "severity": 0,
      "message": [
        "HTTP interface is enabled. Please read this guide on how to disable MongoDB HTTP status interface.",
        "HTTP interface is disabled. Well done."
      ]
    },
    {
      "test_name": "4",
      "title": "MongoDB is not exposing its version number",
      "caption": "Publicly exposing the version number makes it too easy for potential attackers to immediately exploit known vulnerabilities.",
      "severity": 0,
      "message": [
        "MongoDB version number is exposed. This could be solved using a reverse proxy.",
        "MongoDB is hiding its version number. Well done."
      ]
    },
    {
      "test_name": "5",
      "title": "MongoDB version is newer than 2.4",
      "caption": "MongoDB versions prior to 2.4 allow usage of the “db” object inside “$where” clauses in your queries. This is a huge security flaw that allows attackers to inject and run arbitrary code in your database.",
      "severity": 0,
      "message": [
        [
          "You are running MongoDB version ",
          ". Well done."
        ],
        [
          "You are running MongoDB version ",
          "."
        ]
      ]
    },
    {
      "test_name": "6",
      "title": "Encryption is enabled",
      "caption": "Enable TLS/SSL to encrypt communications between your Mongo client and Mongo server to avoid eavesdropping, tampering and “man in the middle” attacks.",
      "severity": 0,
      "message": [
        "Encryption is disabled.",
        "TLS/SSL is enabled. Well done."
      ]
    },
    {
      "test_name": "7",
      "title": "Authentication is enabled",
      "caption": "Enable access control and specify the authentication mechanism, Authentication requires that all clients and servers provide valid credentials before they can connect to the system. In clustered deployments, enable authentication for each MongoDB server.",
      "severity": 0,
      "message": [
        "Authentication is disabled.",
        "Authentication is enabled. Well done."
      ]
    },
    {
      "test_name": "13",
      "title": "Vulnerability December 01, 2015",
      "caption": "Unauthorized access to a MongoDB instance or cluster when using LDAP authentication.",
      "severity": 0,
      "message": [
        "Vulnerable.",
        "not Vulnerable. Well done."
      ]
    },
    {
      "test_name": "14",
      "title": "Vulnerability March 27, 2015",
      "caption": "Remotely trigger a denial of service (crash) due to failure to check for missing value.",
      "severity": 0,
      "message": [
        "Vulnerable.",
        "not Vulnerable. Well done."
      ]
    },
    {
      "test_name": "15",
      "title": "Vulnerability March 25, 2015",
      "caption": "Remotely trigger a denial of service (crash) via a specially crafted regular expression.",
      "severity": 0,
      "message": [
        "Vulnerable.",
        "not Vulnerable. Well done."
      ]
    },
    {
      "test_name": "16",
      "title": "Vulnerability February 25, 2015",
      "caption": "A specially crafted, malformed BSON message may trigger an uncaught exception in the server, resulting in a loss of availability.",
      "severity": 0,
      "message": [
        "Vulnerable.",
        "not Vulnerable. Well done."
      ]
    },
    {
      "test_name": "17",
      "title": "Vulnerability June 17, 2014",
      "caption": "Remotely trigger a crash when X.509 authentication is enabled.",
      "severity": 0,
      "message": [
        "Vulnerable.",
        "not Vulnerable. Well done."
      ]
    },
    {
      "test_name": "18",
      "title": "Vulnerability May 05, 2014",
      "caption": "Information disclosure of user credentials.",
      "severity": 0,
      "message": [
        "Vulnerable.",
        "not Vulnerable. Well done."
      ]
    },
    {
      "test_name": "19",
      "title": "Vulnerability June 20, 2013",
      "caption": "Improperly grant user system privileges on databases other than local.",
      "severity": 0,
      "message": [
        "Vulnerable.",
        "not Vulnerable. Well done."
      ]
    },
    {
      "test_name": "20",
      "title": "Vulnerability June 05, 2013",
      "caption": "Remotely triggered segmentation fault in Javascript engine.",
      "severity": 0,
      "message": [
        "Vulnerable.",
        "not Vulnerable. Well done."
      ]
    }
  ],
  "advanced": [
    {
      "test_name": "8",
      "title": "Valid credentials",
      "caption": "To continue testing the provided credentials must be valid.",
      "severity": 0,
      "message": [
        "Invalid credentials",
        "Credentials are valid"
      ],
      "breaks": false
    },
    {
      "test_name": "12",
      "title": "SCRAM-SHA-1",
      "caption": "SCRAM-SHA-1",
      "severity": 0,
      "message": [
        "SCRAM-SHA-1 is not enabled",
        "SCRAM-SHA-1 is enabled"
      ]
    },
    {
      "test_name": "9",
      "title": "Javascript is not allowed in queries",
      "caption": "Running Javascript inside queries makes MongoDB powerful but also vulnerable to injection and denial-of-service attacks. Javascript should be always disabled unless it is strictly needed by your application.",
      "severity": 0,
      "message": [
        "Usage of Javascript is allowed inside queries.",
        "Usage of Javascript is not allowed inside queries. Well done."
      ]
    },
    {
      "test_name": "10",
      "title": "Role granted to the provided user only permits CRUD operations",
      "caption": "Your user should only be allowed to perform CRUD (create, replace, update and delete) operations. Granting database administration roles such as “dbAdmin”, “dbOwner” or “userAdmin” is a huge risk for data integrity.",
      "severity": 0,
      "message": [
        [
          "Your user's role ",
          " permission is too high."
        ],
        [
          "Your user's role ",
          " permissions ???. Well done."
        ],
        [
          "",
          ""
        ]
      ]
    },
    {
      "test_name": "11",
      "title": "Run MongoDB with a dedicated user",
      "caption": "Run MongoDB processes with a dedicated operating system user account. Ensure that the account has permissions to access data but no unnecessary permissions.",
      "severity": 0,
      "message": [
        [
          "Your user account has permissions for ",
          " databases."
        ],
        [
          "No unnecessary permissions are given, your user account only has permissions over ",
          " database. Well done."
        ]
      ]
    }
  ]
=======
    "basic": [{
            "test_name": "1",
            "title": "MongoDB listens on a port different to default one",
            "caption": "Using the default MongoDB port makes it too easy for potential attackers to locate and target your server.",
            "severity": 2,
            "message": ["Your server is listening on default port 27017. Please read this guide on how to change the listening port.",
                "Your server is listening in a non-obvious port. Well done."
            ]
        },
        {
            "test_name": "2",
            "title": "Server only accepts connections from whitelisted hosts / networks",
            "caption": "Best practice is to only listen to incoming connections whose originating IP belongs to the applications or systems that are intended to use the database. This protects your server from denial-of-service attacks and some other vulnerabilities that may be present on other services running on the same device.",
            "severity": 1,
            "message": ["Your server does accept connections from unauthorized hosts. Read this guide on how to create whitelists and block unauthorized hosts.",
                "Your server does not accept connections from unauthorized hosts. Well done."
            ],
            "breaks": true
        },
        {
            "test_name": "3",
            "title": "MongoDB HTTP status interface is not accessible on port 28017",
            "caption": "HTTP status interface should be disabled in production environments to prevent potential data exposure and vulnerability to attackers.",
            "severity": 0,
            "message": ["HTTP status interface is enabled. Please read this guide on how to disable MongoDB HTTP status interface.",
                "HTTP status interface is disabled. Well done."
            ]
        },
        {
            "test_name": "4",
            "title": "MongoDB is not exposing its version number",
            "caption": "Publicly exposing the version number makes it too easy for potential attackers to immediately exploit known vulnerabilities.",
            "severity": 2,
            "message": ["MongoDB version number is exposed. This could be solved using a reverse proxy.",
                "MongoDB is hiding its version number. Well done."
            ]
        },
        {
            "test_name": "5",
            "title": "MongoDB version is newer than 2.4",
            "caption": "MongoDB versions equal and prior to 2.4 amass an alarming number of security issues that make them specially vulnerable to injection and denial of service attacks.",
            "severity": 0,
            "message": [
                ["You are running MongoDB version ", ", which is highly vulnerable. Please read this guide on how to upgrade to MongoDB's latest stable version and consider upgrading as soon as possible."],
                ["You are running MongoDB version ", ". Well done."]
            ]
        },
        {
            "test_name": "6",
            "title": "TLS/SSL encryption is enabled",
            "caption": "Enable TLS/SSL in-flight encryption to authenticate and encrypt connections between your MongoDB server and apps to avoid eavesdropping, tampering and “man in the middle” attacks.",
            "severity": 0,
            "message": ["TLS/SSL encryption is NOT enabled and your connections are unprotected from eavesdropping. Please read this guide on how to enable TLS/SSL encryption on MongoDB.",
                "TLS/SSL enryption is enabled and your connections are safe from eavesdropping. Well done."
            ]
        },
        {
            "test_name": "7",
            "title": "authentication is enabled",
            "caption": "Authentication requires that all clients provide valid credentials before they can connect to the server. All production servers MUST use authentication.",
            "severity": 0,
            "message": ["Authentication is NOT enabled. You are inviting everyone out there to enter your databases, seize everything and potentially ransom you for your data. Please read this guide on how to enable authentication on MongoDB.",
                "Authentication is enabled. Well done."]
        },
        {
            "test_name": "13",
            "title": "vulnerable to security bug CVE-2015-7882 (December 01, 2015)",
            "caption": "This bug allows unauthorized access to a MongoDB instance or cluster when using LDAP authentication.",
            "severity": 0,
            "message": [
                ["Your specific MongoDB version (", ") IS vulnerable to this bug. Please read this guide on how to upgrade to MongoDB's latest stable version and consider upgrading as soon as possible."], "Your server is not vulnerable to this bug. Well done."
            ]
        },
        {
            "test_name": "14",
            "title": "vulnerable to security bug CVE-2015-2705 (March 27, 2015)",
            "caption": "This bug allows to remotely trigger a denial of service (crash) due to failure to check for a missing value.",
            "severity": 0,
            "message": [
                ["Your specific MongoDB version (", ") IS vulnerable to this bug. Please read this guide on how to upgrade to MongoDB's latest stable version and consider upgrading as soon as possible."], "Your server is not vulnerable to this bug. Well done."
            ]
        },
        {
            "test_name": "15",
            "title": "vulnerable to security bug CVE-2014-8964 (March 25, 2015)",
            "caption": "This bug allows to remotely trigger a denial of service (crash) via a specially crafted regular expression.",
            "severity": 0,
            "message": [
                ["Your specific MongoDB version (", ") IS vulnerable to this bug. Please read this guide on how to upgrade to MongoDB's latest stable version and consider upgrading as soon as possible."], "Your server is not vulnerable to this bug. Well done."
            ]
        },
        {
            "test_name": "16",
            "title": "vulnerable to security bug CVE-2015-1609 (February 25, 2015)",
            "caption": "This bug allows to a specially crafted, malformed BSON message to trigger an uncaught exception in the server, resulting in a loss of availability.",
            "severity": 0,
            "message": [
                ["Your specific MongoDB version (", ") IS vulnerable to this bug. Please read this guide on how to upgrade to MongoDB's latest stable version and consider upgrading as soon as possible."], "Your server is not vulnerable to this bug. Well done."
            ]
        },
        {
            "test_name": "17",
            "title": "vulnerable to security bug CVE-2014-3971 (June 17, 2014)",
            "caption": "This bug allows to remotely trigger a crash when X.509 authentication is enabled.",
            "severity": 0,
            "message": [
                ["Your specific MongoDB version (", ") IS vulnerable to this bug. Please read this guide on how to upgrade to MongoDB's latest stable version and consider upgrading as soon as possible."], "Your server is not vulnerable to this bug. Well done."
            ]
        },
        {
            "test_name": "18",
            "title": "vulnerable to security bug CVE-2014-2917 (May 05, 2014)",
            "caption": "This bug causes accidental information disclosure of user credentials.",
            "severity": 0,
            "message": [
                ["Your specific MongoDB version (", ") IS vulnerable to this bug. Please read this guide on how to upgrade to MongoDB's latest stable version and consider upgrading as soon as possible."], "Your server is not vulnerable to this bug. Well done."
           ]
        },
        {
            "test_name": "19",
            "title": "vulnerable to security bug CVE-2013-4650 (June 20, 2013)",
            "caption": "This bug allows to improperly grant user system privileges on databases other than local.",
            "severity": 0,
            "message": [
                ["Your specific MongoDB version (", ") IS vulnerable to this bug. Please read this guide on how to upgrade to MongoDB's latest stable version and consider upgrading as soon as possible."], "Your server is not vulnerable to this bug. Well done."
            ]
        }, {
            "test_name": "20",
            "title": "vulnerable to security bug CVE-2013-3969 (June 05, 2013)",
            "caption": "This bug allows to remotely trigger a segmentation fault in the Javascript engine.",
            "severity": 0,
            "message": [
                ["Your specific MongoDB version (", ") IS vulnerable to this bug. Please read this guide on how to upgrade to MongoDB's latest stable version and consider upgrading as soon as possible."], "Your server is not vulnerable to this bug. Well done."
            ]
        },
        {
            "test_name": "21",
            "title": "vulnerable to security bug CVE-2012-6619 (March 06, 2014)",
            "caption": "This bug allows remote authenticated users to cause a denial of service (crash) or read system memory via a crafted BSON object in the column name in an insert command, which triggers a buffer over-read.",
            "severity": 0,
            "message": [
                ["Your specific MongoDB version (", ") IS vulnerable to this bug. Please read this guide on how to upgrade to MongoDB's latest stable version and consider upgrading as soon as possible."], "Your server is not vulnerable to this bug. Well done."
            ]
        },
        {
            "test_name": "22",
            "title": "vulnerable to security bug CVE-2013-1892 (Oct 01, 2013)",
            "caption": "This bug allows remote authenticated users to cause a denial of service (invalid memory access and server crash) or execute arbitrary code via a crafted memory address in the first argument.	",
            "severity": 0,
            "message": [
                ["Your specific MongoDB version (", ") IS vulnerable to this bug. Please read this guide on how to upgrade to MongoDB's latest stable version and consider upgrading as soon as possible."], "Your server is not vulnerable to this bug. Well done."
            ]
        },
        {
            "test_name": "23",
            "title": "vulnerable to security bug CVE-2013-2132 (Aug 15, 2013)",
            "caption": "This bug allows context-dependent attackers to cause a denial of service (NULL pointer dereference and crash) via vectors related to decoding of an \"invalid DBRef\".",
            "severity": 0,
            "message": [
                ["Your specific MongoDB version (", ") IS vulnerable to this bug. Please read this guide on how to upgrade to MongoDB's latest stable version and consider upgrading as soon as possible."], "Your server is not vulnerable to this bug. Well done."
            ]
        }
    ],


    "advanced": [{
            "test_name": "8",
            "title": "authentication credentials are valid",
            "caption": "To continue running the tests, the provided credentials must be valid.",
            "severity": 0,
            "message": ["Invalid authentication credentials. Can not continue with the tests. Please provide valid credentials.",
                "Provided authentication credentials are valid. Testing will continue."
            ],
            "breaks": false
        },
        {
            "test_name": "12",
            "title": "SCRAM-SHA-1 authentication method is enabled",
            "caption": "SCRAM-SHA-1 is more secure than the previously-used MONGODB-CR authentication method, given that it provides a tunable work factor, per-user random salts, stronger hashes (SHA-1 rather than MD5), and bidirectional authentication.",
            "severity": 0,
            "message": [
                "SCRAM-SHA-1 is NOT enabled. Please read this guide on how to use SCRAM-SHA1 as the default authentication method in MongoDB.",
                "SCRAM-SHA-1 is enabled and being used. Well done."
            ]
        },
        {
            "test_name": "9",
            "title": "server-side Javascript is forbidden",
            "caption": "Running Javascript inside queries makes MongoDB powerful but also vulnerable to injection and denial-of-service attacks. Javascript should be always disabled unless it is strictly needed by your application.",
            "severity": 0,
            "message": ["Usage of Javascript IS allowed inside queries, which is potentially harmful. Please read this guide on how to disable server-side Javascript.",
                "Usage of Javascript is not allowed inside queries. Well done."
            ]
        },
        {
            "test_name": "10",
            "title": "roles granted to the provided user only permit CRUD operations",
            "caption": "Your user should only be allowed to perform CRUD (Create, Replace, Update and Delete) operations. Granting database administration roles such as “dbAdmin”, “dbOwner” or “userAdmin” is a huge risk for data integrity.",
            "severity": 0,
            "message": [
                ["The permissions contained in your user's role set ", " are way too high. Please read this guide on roles and permissions best practices."],
                ["The permissions contained in your user's role set  ", " are sensible. Well done."],
                ["", ""]
            ]
        },
        {
            "test_name": "11",
            "title": "the provided user has permissions over a single database",
            "caption": "",
            "severity": 0,
            "message": [
                ["The provided user has permissions over ", " databases. Please read this guide on roles and permissions best practices."],
                ["The provided user only has permissions over “", "“ database. Well done."]
            ]
        }
    ]
>>>>>>> d4204ef4
}<|MERGE_RESOLUTION|>--- conflicted
+++ resolved
@@ -1,449 +1,197 @@
 {
-<<<<<<< HEAD
-  "basic": [
-    {
-      "test_name": "1",
-      "title": "MongoDB listens on a port different to default one",
-      "caption": "Using the default MongoDB port makes it too easy for potential attackers to locate and target your server.",
-      "severity": 2,
-      "message": [
-        "Your server is listening on default port 27017. Please read this guide on how to change the listening port.",
-        "Your server is listening in a non-obvious port. Well done."
-      ]
-    },
-    {
-      "test_name": "2",
-      "title": "Server only allows connecting from intended hosts / networks",
-      "caption": "Best practice is to only listen to incoming connections whose originating IP belongs to the applications or systems that are intended to use the database. This protects your server from denial-of-service attacks and some other vulnerabilities that may be present on other services running on the same device.",
-      "severity": 1,
-      "message": [
-        "Your server allows connections from unauthorized hosts. Read this guide on how to block unauthorized hosts.",
-        "Your server does not allow connection from unauthorized hosts. Well done."
-      ],
-      "breaks": true
-    },
-    {
-      "test_name": "3",
-      "title": "MongoDB HTTP status interface is not accessible on port 28017",
-      "caption": "HTTP status interface should be disabled in production environments to prevent potential data exposure and vulnerability to attackers.",
-      "severity": 0,
-      "message": [
-        "HTTP interface is enabled. Please read this guide on how to disable MongoDB HTTP status interface.",
-        "HTTP interface is disabled. Well done."
-      ]
-    },
-    {
-      "test_name": "4",
-      "title": "MongoDB is not exposing its version number",
-      "caption": "Publicly exposing the version number makes it too easy for potential attackers to immediately exploit known vulnerabilities.",
-      "severity": 0,
-      "message": [
-        "MongoDB version number is exposed. This could be solved using a reverse proxy.",
-        "MongoDB is hiding its version number. Well done."
-      ]
-    },
-    {
-      "test_name": "5",
-      "title": "MongoDB version is newer than 2.4",
-      "caption": "MongoDB versions prior to 2.4 allow usage of the “db” object inside “$where” clauses in your queries. This is a huge security flaw that allows attackers to inject and run arbitrary code in your database.",
-      "severity": 0,
-      "message": [
-        [
-          "You are running MongoDB version ",
-          ". Well done."
-        ],
-        [
-          "You are running MongoDB version ",
-          "."
-        ]
-      ]
-    },
-    {
-      "test_name": "6",
-      "title": "Encryption is enabled",
-      "caption": "Enable TLS/SSL to encrypt communications between your Mongo client and Mongo server to avoid eavesdropping, tampering and “man in the middle” attacks.",
-      "severity": 0,
-      "message": [
-        "Encryption is disabled.",
-        "TLS/SSL is enabled. Well done."
-      ]
-    },
-    {
-      "test_name": "7",
-      "title": "Authentication is enabled",
-      "caption": "Enable access control and specify the authentication mechanism, Authentication requires that all clients and servers provide valid credentials before they can connect to the system. In clustered deployments, enable authentication for each MongoDB server.",
-      "severity": 0,
-      "message": [
-        "Authentication is disabled.",
-        "Authentication is enabled. Well done."
-      ]
-    },
-    {
-      "test_name": "13",
-      "title": "Vulnerability December 01, 2015",
-      "caption": "Unauthorized access to a MongoDB instance or cluster when using LDAP authentication.",
-      "severity": 0,
-      "message": [
-        "Vulnerable.",
-        "not Vulnerable. Well done."
-      ]
-    },
-    {
-      "test_name": "14",
-      "title": "Vulnerability March 27, 2015",
-      "caption": "Remotely trigger a denial of service (crash) due to failure to check for missing value.",
-      "severity": 0,
-      "message": [
-        "Vulnerable.",
-        "not Vulnerable. Well done."
-      ]
-    },
-    {
-      "test_name": "15",
-      "title": "Vulnerability March 25, 2015",
-      "caption": "Remotely trigger a denial of service (crash) via a specially crafted regular expression.",
-      "severity": 0,
-      "message": [
-        "Vulnerable.",
-        "not Vulnerable. Well done."
-      ]
-    },
-    {
-      "test_name": "16",
-      "title": "Vulnerability February 25, 2015",
-      "caption": "A specially crafted, malformed BSON message may trigger an uncaught exception in the server, resulting in a loss of availability.",
-      "severity": 0,
-      "message": [
-        "Vulnerable.",
-        "not Vulnerable. Well done."
-      ]
-    },
-    {
-      "test_name": "17",
-      "title": "Vulnerability June 17, 2014",
-      "caption": "Remotely trigger a crash when X.509 authentication is enabled.",
-      "severity": 0,
-      "message": [
-        "Vulnerable.",
-        "not Vulnerable. Well done."
-      ]
-    },
-    {
-      "test_name": "18",
-      "title": "Vulnerability May 05, 2014",
-      "caption": "Information disclosure of user credentials.",
-      "severity": 0,
-      "message": [
-        "Vulnerable.",
-        "not Vulnerable. Well done."
-      ]
-    },
-    {
-      "test_name": "19",
-      "title": "Vulnerability June 20, 2013",
-      "caption": "Improperly grant user system privileges on databases other than local.",
-      "severity": 0,
-      "message": [
-        "Vulnerable.",
-        "not Vulnerable. Well done."
-      ]
-    },
-    {
-      "test_name": "20",
-      "title": "Vulnerability June 05, 2013",
-      "caption": "Remotely triggered segmentation fault in Javascript engine.",
-      "severity": 0,
-      "message": [
-        "Vulnerable.",
-        "not Vulnerable. Well done."
-      ]
-    }
-  ],
-  "advanced": [
-    {
-      "test_name": "8",
-      "title": "Valid credentials",
-      "caption": "To continue testing the provided credentials must be valid.",
-      "severity": 0,
-      "message": [
-        "Invalid credentials",
-        "Credentials are valid"
-      ],
-      "breaks": false
-    },
-    {
-      "test_name": "12",
-      "title": "SCRAM-SHA-1",
-      "caption": "SCRAM-SHA-1",
-      "severity": 0,
-      "message": [
-        "SCRAM-SHA-1 is not enabled",
-        "SCRAM-SHA-1 is enabled"
-      ]
-    },
-    {
-      "test_name": "9",
-      "title": "Javascript is not allowed in queries",
-      "caption": "Running Javascript inside queries makes MongoDB powerful but also vulnerable to injection and denial-of-service attacks. Javascript should be always disabled unless it is strictly needed by your application.",
-      "severity": 0,
-      "message": [
-        "Usage of Javascript is allowed inside queries.",
-        "Usage of Javascript is not allowed inside queries. Well done."
-      ]
-    },
-    {
-      "test_name": "10",
-      "title": "Role granted to the provided user only permits CRUD operations",
-      "caption": "Your user should only be allowed to perform CRUD (create, replace, update and delete) operations. Granting database administration roles such as “dbAdmin”, “dbOwner” or “userAdmin” is a huge risk for data integrity.",
-      "severity": 0,
-      "message": [
-        [
-          "Your user's role ",
-          " permission is too high."
-        ],
-        [
-          "Your user's role ",
-          " permissions ???. Well done."
-        ],
-        [
-          "",
-          ""
-        ]
-      ]
-    },
-    {
-      "test_name": "11",
-      "title": "Run MongoDB with a dedicated user",
-      "caption": "Run MongoDB processes with a dedicated operating system user account. Ensure that the account has permissions to access data but no unnecessary permissions.",
-      "severity": 0,
-      "message": [
-        [
-          "Your user account has permissions for ",
-          " databases."
-        ],
-        [
-          "No unnecessary permissions are given, your user account only has permissions over ",
-          " database. Well done."
-        ]
-      ]
-    }
-  ]
-=======
-    "basic": [{
-            "test_name": "1",
-            "title": "MongoDB listens on a port different to default one",
-            "caption": "Using the default MongoDB port makes it too easy for potential attackers to locate and target your server.",
-            "severity": 2,
-            "message": ["Your server is listening on default port 27017. Please read this guide on how to change the listening port.",
-                "Your server is listening in a non-obvious port. Well done."
-            ]
-        },
-        {
-            "test_name": "2",
-            "title": "Server only accepts connections from whitelisted hosts / networks",
-            "caption": "Best practice is to only listen to incoming connections whose originating IP belongs to the applications or systems that are intended to use the database. This protects your server from denial-of-service attacks and some other vulnerabilities that may be present on other services running on the same device.",
-            "severity": 1,
-            "message": ["Your server does accept connections from unauthorized hosts. Read this guide on how to create whitelists and block unauthorized hosts.",
-                "Your server does not accept connections from unauthorized hosts. Well done."
-            ],
-            "breaks": true
-        },
-        {
-            "test_name": "3",
-            "title": "MongoDB HTTP status interface is not accessible on port 28017",
-            "caption": "HTTP status interface should be disabled in production environments to prevent potential data exposure and vulnerability to attackers.",
-            "severity": 0,
-            "message": ["HTTP status interface is enabled. Please read this guide on how to disable MongoDB HTTP status interface.",
-                "HTTP status interface is disabled. Well done."
-            ]
-        },
-        {
-            "test_name": "4",
-            "title": "MongoDB is not exposing its version number",
-            "caption": "Publicly exposing the version number makes it too easy for potential attackers to immediately exploit known vulnerabilities.",
-            "severity": 2,
-            "message": ["MongoDB version number is exposed. This could be solved using a reverse proxy.",
-                "MongoDB is hiding its version number. Well done."
-            ]
-        },
-        {
-            "test_name": "5",
-            "title": "MongoDB version is newer than 2.4",
-            "caption": "MongoDB versions equal and prior to 2.4 amass an alarming number of security issues that make them specially vulnerable to injection and denial of service attacks.",
-            "severity": 0,
-            "message": [
-                ["You are running MongoDB version ", ", which is highly vulnerable. Please read this guide on how to upgrade to MongoDB's latest stable version and consider upgrading as soon as possible."],
-                ["You are running MongoDB version ", ". Well done."]
-            ]
-        },
-        {
-            "test_name": "6",
-            "title": "TLS/SSL encryption is enabled",
-            "caption": "Enable TLS/SSL in-flight encryption to authenticate and encrypt connections between your MongoDB server and apps to avoid eavesdropping, tampering and “man in the middle” attacks.",
-            "severity": 0,
-            "message": ["TLS/SSL encryption is NOT enabled and your connections are unprotected from eavesdropping. Please read this guide on how to enable TLS/SSL encryption on MongoDB.",
-                "TLS/SSL enryption is enabled and your connections are safe from eavesdropping. Well done."
-            ]
-        },
-        {
-            "test_name": "7",
-            "title": "authentication is enabled",
-            "caption": "Authentication requires that all clients provide valid credentials before they can connect to the server. All production servers MUST use authentication.",
-            "severity": 0,
-            "message": ["Authentication is NOT enabled. You are inviting everyone out there to enter your databases, seize everything and potentially ransom you for your data. Please read this guide on how to enable authentication on MongoDB.",
-                "Authentication is enabled. Well done."]
-        },
-        {
-            "test_name": "13",
-            "title": "vulnerable to security bug CVE-2015-7882 (December 01, 2015)",
-            "caption": "This bug allows unauthorized access to a MongoDB instance or cluster when using LDAP authentication.",
-            "severity": 0,
-            "message": [
-                ["Your specific MongoDB version (", ") IS vulnerable to this bug. Please read this guide on how to upgrade to MongoDB's latest stable version and consider upgrading as soon as possible."], "Your server is not vulnerable to this bug. Well done."
-            ]
-        },
-        {
-            "test_name": "14",
-            "title": "vulnerable to security bug CVE-2015-2705 (March 27, 2015)",
-            "caption": "This bug allows to remotely trigger a denial of service (crash) due to failure to check for a missing value.",
-            "severity": 0,
-            "message": [
-                ["Your specific MongoDB version (", ") IS vulnerable to this bug. Please read this guide on how to upgrade to MongoDB's latest stable version and consider upgrading as soon as possible."], "Your server is not vulnerable to this bug. Well done."
-            ]
-        },
-        {
-            "test_name": "15",
-            "title": "vulnerable to security bug CVE-2014-8964 (March 25, 2015)",
-            "caption": "This bug allows to remotely trigger a denial of service (crash) via a specially crafted regular expression.",
-            "severity": 0,
-            "message": [
-                ["Your specific MongoDB version (", ") IS vulnerable to this bug. Please read this guide on how to upgrade to MongoDB's latest stable version and consider upgrading as soon as possible."], "Your server is not vulnerable to this bug. Well done."
-            ]
-        },
-        {
-            "test_name": "16",
-            "title": "vulnerable to security bug CVE-2015-1609 (February 25, 2015)",
-            "caption": "This bug allows to a specially crafted, malformed BSON message to trigger an uncaught exception in the server, resulting in a loss of availability.",
-            "severity": 0,
-            "message": [
-                ["Your specific MongoDB version (", ") IS vulnerable to this bug. Please read this guide on how to upgrade to MongoDB's latest stable version and consider upgrading as soon as possible."], "Your server is not vulnerable to this bug. Well done."
-            ]
-        },
-        {
-            "test_name": "17",
-            "title": "vulnerable to security bug CVE-2014-3971 (June 17, 2014)",
-            "caption": "This bug allows to remotely trigger a crash when X.509 authentication is enabled.",
-            "severity": 0,
-            "message": [
-                ["Your specific MongoDB version (", ") IS vulnerable to this bug. Please read this guide on how to upgrade to MongoDB's latest stable version and consider upgrading as soon as possible."], "Your server is not vulnerable to this bug. Well done."
-            ]
-        },
-        {
-            "test_name": "18",
-            "title": "vulnerable to security bug CVE-2014-2917 (May 05, 2014)",
-            "caption": "This bug causes accidental information disclosure of user credentials.",
-            "severity": 0,
-            "message": [
-                ["Your specific MongoDB version (", ") IS vulnerable to this bug. Please read this guide on how to upgrade to MongoDB's latest stable version and consider upgrading as soon as possible."], "Your server is not vulnerable to this bug. Well done."
-           ]
-        },
-        {
-            "test_name": "19",
-            "title": "vulnerable to security bug CVE-2013-4650 (June 20, 2013)",
-            "caption": "This bug allows to improperly grant user system privileges on databases other than local.",
-            "severity": 0,
-            "message": [
-                ["Your specific MongoDB version (", ") IS vulnerable to this bug. Please read this guide on how to upgrade to MongoDB's latest stable version and consider upgrading as soon as possible."], "Your server is not vulnerable to this bug. Well done."
-            ]
-        }, {
-            "test_name": "20",
-            "title": "vulnerable to security bug CVE-2013-3969 (June 05, 2013)",
-            "caption": "This bug allows to remotely trigger a segmentation fault in the Javascript engine.",
-            "severity": 0,
-            "message": [
-                ["Your specific MongoDB version (", ") IS vulnerable to this bug. Please read this guide on how to upgrade to MongoDB's latest stable version and consider upgrading as soon as possible."], "Your server is not vulnerable to this bug. Well done."
-            ]
-        },
-        {
-            "test_name": "21",
-            "title": "vulnerable to security bug CVE-2012-6619 (March 06, 2014)",
-            "caption": "This bug allows remote authenticated users to cause a denial of service (crash) or read system memory via a crafted BSON object in the column name in an insert command, which triggers a buffer over-read.",
-            "severity": 0,
-            "message": [
-                ["Your specific MongoDB version (", ") IS vulnerable to this bug. Please read this guide on how to upgrade to MongoDB's latest stable version and consider upgrading as soon as possible."], "Your server is not vulnerable to this bug. Well done."
-            ]
-        },
-        {
-            "test_name": "22",
-            "title": "vulnerable to security bug CVE-2013-1892 (Oct 01, 2013)",
-            "caption": "This bug allows remote authenticated users to cause a denial of service (invalid memory access and server crash) or execute arbitrary code via a crafted memory address in the first argument.	",
-            "severity": 0,
-            "message": [
-                ["Your specific MongoDB version (", ") IS vulnerable to this bug. Please read this guide on how to upgrade to MongoDB's latest stable version and consider upgrading as soon as possible."], "Your server is not vulnerable to this bug. Well done."
-            ]
-        },
-        {
-            "test_name": "23",
-            "title": "vulnerable to security bug CVE-2013-2132 (Aug 15, 2013)",
-            "caption": "This bug allows context-dependent attackers to cause a denial of service (NULL pointer dereference and crash) via vectors related to decoding of an \"invalid DBRef\".",
-            "severity": 0,
-            "message": [
-                ["Your specific MongoDB version (", ") IS vulnerable to this bug. Please read this guide on how to upgrade to MongoDB's latest stable version and consider upgrading as soon as possible."], "Your server is not vulnerable to this bug. Well done."
-            ]
-        }
-    ],
+	"basic": [{
+		"test_name": "1",
+		"title": "MongoDB listens on a port different to default one",
+		"caption": "Using the default MongoDB port makes it too easy for potential attackers to locate and target your server.",
+		"severity": 2,
+		"message": ["Your server is listening on default port 27017. Please read this guide on how to change the listening port.",
+			"Your server is listening in a non-obvious port. Well done."
+		]
+	}, {
+		"test_name": "2",
+		"title": "Server only accepts connections from whitelisted hosts / networks",
+		"caption": "Best practice is to only listen to incoming connections whose originating IP belongs to the applications or systems that are intended to use the database. This protects your server from denial-of-service attacks and some other vulnerabilities that may be present on other services running on the same device.",
+		"severity": 1,
+		"message": ["Your server does accept connections from unauthorized hosts. Read this guide on how to create whitelists and block unauthorized hosts.",
+			"Your server does not accept connections from unauthorized hosts. Well done."
+		],
+		"breaks": true
+	}, {
+		"test_name": "3",
+		"title": "MongoDB HTTP status interface is not accessible on port 28017",
+		"caption": "HTTP status interface should be disabled in production environments to prevent potential data exposure and vulnerability to attackers.",
+		"severity": 0,
+		"message": ["HTTP status interface is enabled. Please read this guide on how to disable MongoDB HTTP status interface.",
+			"HTTP status interface is disabled. Well done."
+		]
+	}, {
+		"test_name": "4",
+		"title": "MongoDB is not exposing its version number",
+		"caption": "Publicly exposing the version number makes it too easy for potential attackers to immediately exploit known vulnerabilities.",
+		"severity": 2,
+		"message": ["MongoDB version number is exposed. This could be solved using a reverse proxy.",
+			"MongoDB is hiding its version number. Well done."
+		]
+	}, {
+		"test_name": "5",
+		"title": "MongoDB version is newer than 2.4",
+		"caption": "MongoDB versions equal and prior to 2.4 amass an alarming number of security issues that make them specially vulnerable to injection and denial of service attacks.",
+		"severity": 0,
+		"message": [
+			["You are running MongoDB version ", ", which is highly vulnerable. Please read this guide on how to upgrade to MongoDB's latest stable version and consider upgrading as soon as possible."],
+			["You are running MongoDB version ", ". Well done."]
+		]
+	}, {
+		"test_name": "6",
+		"title": "TLS/SSL encryption is enabled",
+		"caption": "Enable TLS/SSL in-flight encryption to authenticate and encrypt connections between your MongoDB server and apps to avoid eavesdropping, tampering and “man in the middle” attacks.",
+		"severity": 0,
+		"message": ["TLS/SSL encryption is NOT enabled and your connections are unprotected from eavesdropping. Please read this guide on how to enable TLS/SSL encryption on MongoDB.",
+			"TLS/SSL enryption is enabled and your connections are safe from eavesdropping. Well done."
+		]
+	}, {
+		"test_name": "7",
+		"title": "authentication is enabled",
+		"caption": "Authentication requires that all clients provide valid credentials before they can connect to the server. All production servers MUST use authentication.",
+		"severity": 0,
+		"message": ["Authentication is NOT enabled. You are inviting everyone out there to enter your databases, seize everything and potentially ransom you for your data. Please read this guide on how to enable authentication on MongoDB.",
+			"Authentication is enabled. Well done."
+		]
+	}, {
+		"test_name": "13",
+		"title": "vulnerable to security bug CVE-2015-7882 (December 01, 2015)",
+		"caption": "This bug allows unauthorized access to a MongoDB instance or cluster when using LDAP authentication.",
+		"severity": 0,
+		"message": [
+			["Your specific MongoDB version (", ") IS vulnerable to this bug. Please read this guide on how to upgrade to MongoDB's latest stable version and consider upgrading as soon as possible."], "Your server is not vulnerable to this bug. Well done."
+		]
+	}, {
+		"test_name": "14",
+		"title": "vulnerable to security bug CVE-2015-2705 (March 27, 2015)",
+		"caption": "This bug allows to remotely trigger a denial of service (crash) due to failure to check for a missing value.",
+		"severity": 0,
+		"message": [
+			["Your specific MongoDB version (", ") IS vulnerable to this bug. Please read this guide on how to upgrade to MongoDB's latest stable version and consider upgrading as soon as possible."], "Your server is not vulnerable to this bug. Well done."
+		]
+	}, {
+		"test_name": "15",
+		"title": "vulnerable to security bug CVE-2014-8964 (March 25, 2015)",
+		"caption": "This bug allows to remotely trigger a denial of service (crash) via a specially crafted regular expression.",
+		"severity": 0,
+		"message": [
+			["Your specific MongoDB version (", ") IS vulnerable to this bug. Please read this guide on how to upgrade to MongoDB's latest stable version and consider upgrading as soon as possible."], "Your server is not vulnerable to this bug. Well done."
+		]
+	}, {
+		"test_name": "16",
+		"title": "vulnerable to security bug CVE-2015-1609 (February 25, 2015)",
+		"caption": "This bug allows to a specially crafted, malformed BSON message to trigger an uncaught exception in the server, resulting in a loss of availability.",
+		"severity": 0,
+		"message": [
+			["Your specific MongoDB version (", ") IS vulnerable to this bug. Please read this guide on how to upgrade to MongoDB's latest stable version and consider upgrading as soon as possible."], "Your server is not vulnerable to this bug. Well done."
+		]
+	}, {
+		"test_name": "17",
+		"title": "vulnerable to security bug CVE-2014-3971 (June 17, 2014)",
+		"caption": "This bug allows to remotely trigger a crash when X.509 authentication is enabled.",
+		"severity": 0,
+		"message": [
+			["Your specific MongoDB version (", ") IS vulnerable to this bug. Please read this guide on how to upgrade to MongoDB's latest stable version and consider upgrading as soon as possible."], "Your server is not vulnerable to this bug. Well done."
+		]
+	}, {
+		"test_name": "18",
+		"title": "vulnerable to security bug CVE-2014-2917 (May 05, 2014)",
+		"caption": "This bug causes accidental information disclosure of user credentials.",
+		"severity": 0,
+		"message": [
+			["Your specific MongoDB version (", ") IS vulnerable to this bug. Please read this guide on how to upgrade to MongoDB's latest stable version and consider upgrading as soon as possible."], "Your server is not vulnerable to this bug. Well done."
+		]
+	}, {
+		"test_name": "19",
+		"title": "vulnerable to security bug CVE-2013-4650 (June 20, 2013)",
+		"caption": "This bug allows to improperly grant user system privileges on databases other than local.",
+		"severity": 0,
+		"message": [
+			["Your specific MongoDB version (", ") IS vulnerable to this bug. Please read this guide on how to upgrade to MongoDB's latest stable version and consider upgrading as soon as possible."], "Your server is not vulnerable to this bug. Well done."
+		]
+	}, {
+		"test_name": "20",
+		"title": "vulnerable to security bug CVE-2013-3969 (June 05, 2013)",
+		"caption": "This bug allows to remotely trigger a segmentation fault in the Javascript engine.",
+		"severity": 0,
+		"message": [
+			["Your specific MongoDB version (", ") IS vulnerable to this bug. Please read this guide on how to upgrade to MongoDB's latest stable version and consider upgrading as soon as possible."], "Your server is not vulnerable to this bug. Well done."
+		]
+	}, {
+		"test_name": "21",
+		"title": "vulnerable to security bug CVE-2012-6619 (March 06, 2014)",
+		"caption": "This bug allows remote authenticated users to cause a denial of service (crash) or read system memory via a crafted BSON object in the column name in an insert command, which triggers a buffer over-read.",
+		"severity": 0,
+		"message": [
+			["Your specific MongoDB version (", ") IS vulnerable to this bug. Please read this guide on how to upgrade to MongoDB's latest stable version and consider upgrading as soon as possible."], "Your server is not vulnerable to this bug. Well done."
+		]
+	}, {
+		"test_name": "22",
+		"title": "vulnerable to security bug CVE-2013-1892 (Oct 01, 2013)",
+		"caption": "This bug allows remote authenticated users to cause a denial of service (invalid memory access and server crash) or execute arbitrary code via a crafted memory address in the first argument.",
+		"severity": 0,
+		"message": [
+			["Your specific MongoDB version (", ") IS vulnerable to this bug. Please read this guide on how to upgrade to MongoDB's latest stable version and consider upgrading as soon as possible."], "Your server is not vulnerable to this bug. Well done."
+		]
+	}, {
+		"test_name": "23",
+		"title": "vulnerable to security bug CVE-2013-2132 (Aug 15, 2013)",
+		"caption": "This bug allows context-dependent attackers to cause a denial of service (NULL pointer dereference and crash) via vectors related to decoding of an \"invalid DBRef\".",
+		"severity": 0,
+		"message": [
+			["Your specific MongoDB version (", ") IS vulnerable to this bug. Please read this guide on how to upgrade to MongoDB's latest stable version and consider upgrading as soon as possible."], "Your server is not vulnerable to this bug. Well done."
+		]
+	}],
 
 
-    "advanced": [{
-            "test_name": "8",
-            "title": "authentication credentials are valid",
-            "caption": "To continue running the tests, the provided credentials must be valid.",
-            "severity": 0,
-            "message": ["Invalid authentication credentials. Can not continue with the tests. Please provide valid credentials.",
-                "Provided authentication credentials are valid. Testing will continue."
-            ],
-            "breaks": false
-        },
-        {
-            "test_name": "12",
-            "title": "SCRAM-SHA-1 authentication method is enabled",
-            "caption": "SCRAM-SHA-1 is more secure than the previously-used MONGODB-CR authentication method, given that it provides a tunable work factor, per-user random salts, stronger hashes (SHA-1 rather than MD5), and bidirectional authentication.",
-            "severity": 0,
-            "message": [
-                "SCRAM-SHA-1 is NOT enabled. Please read this guide on how to use SCRAM-SHA1 as the default authentication method in MongoDB.",
-                "SCRAM-SHA-1 is enabled and being used. Well done."
-            ]
-        },
-        {
-            "test_name": "9",
-            "title": "server-side Javascript is forbidden",
-            "caption": "Running Javascript inside queries makes MongoDB powerful but also vulnerable to injection and denial-of-service attacks. Javascript should be always disabled unless it is strictly needed by your application.",
-            "severity": 0,
-            "message": ["Usage of Javascript IS allowed inside queries, which is potentially harmful. Please read this guide on how to disable server-side Javascript.",
-                "Usage of Javascript is not allowed inside queries. Well done."
-            ]
-        },
-        {
-            "test_name": "10",
-            "title": "roles granted to the provided user only permit CRUD operations",
-            "caption": "Your user should only be allowed to perform CRUD (Create, Replace, Update and Delete) operations. Granting database administration roles such as “dbAdmin”, “dbOwner” or “userAdmin” is a huge risk for data integrity.",
-            "severity": 0,
-            "message": [
-                ["The permissions contained in your user's role set ", " are way too high. Please read this guide on roles and permissions best practices."],
-                ["The permissions contained in your user's role set  ", " are sensible. Well done."],
-                ["", ""]
-            ]
-        },
-        {
-            "test_name": "11",
-            "title": "the provided user has permissions over a single database",
-            "caption": "",
-            "severity": 0,
-            "message": [
-                ["The provided user has permissions over ", " databases. Please read this guide on roles and permissions best practices."],
-                ["The provided user only has permissions over “", "“ database. Well done."]
-            ]
-        }
-    ]
->>>>>>> d4204ef4
+	"advanced": [{
+		"test_name": "8",
+		"title": "authentication credentials are valid",
+		"caption": "To continue running the tests, the provided credentials must be valid.",
+		"severity": 0,
+		"message": ["Invalid authentication credentials. Can not continue with the tests. Please provide valid credentials.",
+			"Provided authentication credentials are valid. Testing will continue."
+		],
+		"breaks": false
+	}, {
+		"test_name": "12",
+		"title": "SCRAM-SHA-1 authentication method is enabled",
+		"caption": "SCRAM-SHA-1 is more secure than the previously-used MONGODB-CR authentication method, given that it provides a tunable work factor, per-user random salts, stronger hashes (SHA-1 rather than MD5), and bidirectional authentication.",
+		"severity": 0,
+		"message": [
+			"SCRAM-SHA-1 is NOT enabled. Please read this guide on how to use SCRAM-SHA1 as the default authentication method in MongoDB.",
+			"SCRAM-SHA-1 is enabled and being used. Well done."
+		]
+	}, {
+		"test_name": "9",
+		"title": "server-side Javascript is forbidden",
+		"caption": "Running Javascript inside queries makes MongoDB powerful but also vulnerable to injection and denial-of-service attacks. Javascript should be always disabled unless it is strictly needed by your application.",
+		"severity": 0,
+		"message": ["Usage of Javascript IS allowed inside queries, which is potentially harmful. Please read this guide on how to disable server-side Javascript.",
+			"Usage of Javascript is not allowed inside queries. Well done."
+		]
+	}, {
+		"test_name": "10",
+		"title": "roles granted to the provided user only permit CRUD operations",
+		"caption": "Your user should only be allowed to perform CRUD (Create, Replace, Update and Delete) operations. Granting database administration roles such as “dbAdmin”, “dbOwner” or “userAdmin” is a huge risk for data integrity.",
+		"severity": 0,
+		"message": [
+			["The permissions contained in your user's role set ", " are way too high. Please read this guide on roles and permissions best practices."],
+			["The permissions contained in your user's role set  ", " are sensible. Well done."],
+			["", ""]
+		]
+	}, {
+		"test_name": "11",
+		"title": "the provided user has permissions over a single database",
+		"caption": "",
+		"severity": 0,
+		"message": [
+			["The provided user has permissions over ", " databases. Please read this guide on roles and permissions best practices."],
+			["The provided user only has permissions over “", "“ database. Well done."]
+		]
+	}]
 }